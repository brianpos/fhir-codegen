--- conflicted
+++ resolved
@@ -1642,39 +1642,35 @@
                 out string allowedTypes,
                 out string resourceReferences);
 
-<<<<<<< HEAD
+            string fiveWs = string.Empty;
+
+            if (_exportFiveWs)
+            {
+                if ((element.FiveWs == null) || (element.FiveWs.Count == 0))
+                {
+                    fiveWs = " , FiveWs= new string[] {}";
+                }
+                else
+                {
+                    fiveWs = " , FiveWs= new string[] {" +
+                        string.Join(",", element.FiveWs.Select(fwMapping => $"\"{fwMapping}\"")) +
+                        "}";
+                }
+            }
+
             /* Exceptions:
             *  o OperationOutcome.issue.severity does not have `IsModifier` anymore since R4. 
             */
 
             if (element.Path == "OperationOutcome.issue.severity")
             {
-                _writer.WriteLineIndented($"[FhirElement(\"{element.Name}\"{summary}, IsModifier=true, Order={GetOrder(element)}{choice})]");
-                _writer.WriteLineIndented($"[FhirElement(\"{element.Name}\"{summary}, Order={GetOrder(element)}{choice}, Since=FhirRelease.R4)]");
+                _writer.WriteLineIndented($"[FhirElement(\"{element.Name}\"{summary}, IsModifier=true, Order={GetOrder(element)}{choice}{fiveWs})]");
+                _writer.WriteLineIndented($"[FhirElement(\"{element.Name}\"{summary}, Order={GetOrder(element)}{choice}{fiveWs}, Since=FhirRelease.R4)]");
             }
             else
             {
-                _writer.WriteLineIndented($"[FhirElement(\"{element.Name}\"{summary}{isModifier}, Order={GetOrder(element)}{choice})]");
-            }
-=======
-            string fiveWs = string.Empty;
-
-            if (_exportFiveWs)
-            {
-                if ((element.FiveWs == null) || (element.FiveWs.Count == 0))
-                {
-                    fiveWs = " , FiveWs= new string[] {}";
-                }
-                else
-                {
-                    fiveWs = " , FiveWs= new string[] {" +
-                        string.Join(",", element.FiveWs.Select(fwMapping => $"\"{fwMapping}\"")) +
-                        "}";
-                }
-            }
-
-            _writer.WriteLineIndented($"[FhirElement(\"{element.Name}\"{summary}, Order={GetOrder(element)}{choice}{fiveWs})]");
->>>>>>> 353a9905
+                _writer.WriteLineIndented($"[FhirElement(\"{element.Name}\"{summary}{isModifier}, Order={GetOrder(element)}{choice}{fiveWs})]");
+            }
 
             if (hasDefinedEnum)
             {
@@ -1895,7 +1891,7 @@
              * automate this, by scanning differences between 3/4/5/6/7 etc.. */
             string BuildExceptionElementAttribute(string versionString = null)
             {
-                var prefix = $"[FhirElement(\"{name}\"{summary}{isModifier}, Order={GetOrder(element)}{choice}";
+                var prefix = $"[FhirElement(\"{name}\"{summary}{isModifier}, Order={GetOrder(element)}{choice}{fiveWs}";
                 if (versionString is { })
                 {
                     prefix += $", Since=FhirRelease.{versionString}";
@@ -1907,7 +1903,6 @@
 
             if (element.Path == "Meta.source")
             {
-<<<<<<< HEAD
                 _writer.WriteLineIndented(BuildExceptionElementAttribute("R4"));
             }
             else if (element.Path == "Reference.type")
@@ -1917,17 +1912,6 @@
             else
             {
                 _writer.WriteLineIndented(BuildExceptionElementAttribute());
-=======
-                _writer.WriteLineIndented($"[FhirElement(\"{name}\"{summary}, Order={GetOrder(element)}{choice}{fiveWs}, Since=FhirRelease.R4)]");
-            }
-            else if (element.Path == "Reference.type")
-            {
-                _writer.WriteLineIndented($"[FhirElement(\"{name}\"{summary}, Order={GetOrder(element)}{choice}{fiveWs}, Since=FhirRelease.R4)]");
-            }
-            else
-            {
-                _writer.WriteLineIndented($"[FhirElement(\"{name}\"{summary}, Order={GetOrder(element)}{choice}{fiveWs})]");
->>>>>>> 353a9905
             }
 
             if (element.Path == "Meta.profile")
